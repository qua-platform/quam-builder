--- conflicted
+++ resolved
@@ -4,20 +4,9 @@
 The format is based on [Keep a Changelog](https://keepachangelog.com/en/1.0.0/)
 
 ## [Unreleased]
-
-<<<<<<< HEAD
-### Added
-- Add support for cloud-based QMM instances in `machine.connect()`
-  - A custom QMM class can be specified in the network configuration, and enabled/disabled with the `use_custom_qmm` flag.
 - Add spectator qubit support in `CZGate` class with phase shift handling.
 - Add `duration_control` parameter to `CZGate` for better pulse handling.
-### Fixed
-- NV center - fix invalid `SPCM` component.
-- Fix spectator qubit pulse handling in `CZGate`.
-- Add analog output to SPCM analog input.
-### Changed
-- Refactor QMM connection logic with `use_custom_qmm` flag.
-=======
+
 ## [0.2.1] - 2025-12-05
 ### Added
 - Add support for cloud-based QMM instances in `machine.connect()`
@@ -25,7 +14,6 @@
 ### Fixed
 - NV center - fix invalid `SPCM` component.
 - Fixed active reset bug when running on 18 qubits iq_blobs (to many redundant align ids)
->>>>>>> 2877a704
 
 ## [0.2.0] - 2025-10-29
 ### Added
@@ -54,13 +42,8 @@
 - Builder functions for the general QUAM wiring.
 - Builder functions for Transmons.
 
-<<<<<<< HEAD
-[Unreleased]: https://github.com/qua-platform/quam-builder/compare/v0.2.2...HEAD
-[0.2.2]: https://github.com/qua-platform/quam-builder/compare/v0.2.0...v0.2.2
-=======
 [Unreleased]: https://github.com/qua-platform/quam-builder/compare/v0.2.1...HEAD
 [0.2.1]: https://github.com/qua-platform/quam-builder/releases/tag/v0.2.1
->>>>>>> 2877a704
 [0.2.0]: https://github.com/qua-platform/quam-builder/releases/tag/v0.2.0
 [0.1.2]: https://github.com/qua-platform/quam-builder/releases/tag/v0.1.2
 [0.1.1]: https://github.com/qua-platform/quam-builder/releases/tag/v0.1.1
