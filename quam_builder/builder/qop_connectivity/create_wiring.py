from typing import List, Dict, Any
from functools import reduce
from qualang_tools.wirer import Connectivity
from qualang_tools.wirer.connectivity.element import QubitPairReference, QubitReference
from qualang_tools.wirer.connectivity.wiring_spec import WiringLineType
from qualang_tools.wirer.instruments.instrument_channel import AnyInstrumentChannel
from quam_builder.builder.qop_connectivity.create_analog_ports import (
    create_octave_port,
    create_mw_fem_port,
    create_lf_opx_plus_port,
    create_external_mixer_reference,
)
from quam_builder.builder.qop_connectivity.create_digital_ports import (
    create_digital_output_port,
)
from quam_builder.builder.qop_connectivity.paths import *


def create_wiring(connectivity: Connectivity) -> dict:
    """Generates a dictionary containing QUAM-compatible JSON references which can be used to generate QUAM `port` objects.

    Args:
        connectivity (Connectivity): The connectivity configuration.

    Returns:
        dict: A dictionary containing QUAM-compatible JSON references.

    Raises:
        ValueError: If an unknown line type is encountered.
    """
    wiring = {}
    for element_id, element in connectivity.elements.items():
        for line_type, channels in element.channels.items():
            if line_type in [
                WiringLineType.RESONATOR,
                WiringLineType.DRIVE,
                WiringLineType.FLUX,
<<<<<<< HEAD
                WiringLineType.DETUNED_DRIVE,
=======
                WiringLineType.LASER,
                WiringLineType.SPCM,
>>>>>>> cfcc5fd5
            ]:
                for k, v in qubit_wiring(channels, element_id, line_type).items():
                    set_nested_value_with_path(
                        wiring, f"qubits/{element_id}/{line_type.value}/{k}", v
                    )

            elif line_type in [
                WiringLineType.COUPLER,
                WiringLineType.CROSS_RESONANCE,
                WiringLineType.ZZ_DRIVE,
            ]:
                for k, v in qubit_pair_wiring(channels, element_id).items():
                    set_nested_value_with_path(
                        wiring, f"qubit_pairs/{element_id}/{line_type.value}/{k}", v
                    )

            else:
                raise ValueError(f"Unknown line type {line_type}")

    return wiring


def qubit_wiring(
    channels: List[AnyInstrumentChannel],
    element_id: QubitReference,
    line_type: WiringLineType,
) -> dict:
    """Generates a dictionary containing QUAM-compatible JSON references for a list of channels from a single qubit and the same line type.

    Args:
        channels (List[AnyInstrumentChannel]): The list of instrument channels.
        element_id (QubitReference): The ID of the qubit element.
        line_type (WiringLineType): The type of wiring line.

    Returns:
        dict: A dictionary containing QUAM-compatible JSON references.
    """
    qubit_line_wiring = {}
    for channel in channels:
        if channel.instrument_id == "external-mixer":
            key, reference = create_external_mixer_reference(
                channel, element_id, line_type
            )
            qubit_line_wiring[key] = reference
        elif not (channel.signal_type == "digital" and channel.io_type == "input"):
            key, reference = get_channel_port(channel, channels)
            qubit_line_wiring[key] = reference

    return qubit_line_wiring


def qubit_pair_wiring(
    channels: List[AnyInstrumentChannel], element_id: QubitPairReference
) -> dict:
    """Generates a dictionary containing QUAM-compatible JSON references for a list of channels from a single qubit pair and the same line type.

    Args:
        channels (List[AnyInstrumentChannel]): The list of instrument channels.
        element_id (QubitPairReference): The ID of the qubit pair element.

    Returns:
        dict: A dictionary containing QUAM-compatible JSON references.
    """
    qubit_pair_line_wiring = {
        "control_qubit": f"{QUBITS_BASE_JSON_PATH}/q{element_id.control_index}",
        "target_qubit": f"{QUBITS_BASE_JSON_PATH}/q{element_id.target_index}",
    }
    for channel in channels:
        if not (channel.signal_type == "digital" and channel.io_type == "input"):
            key, reference = get_channel_port(channel, channels)
            qubit_pair_line_wiring[key] = reference

    return qubit_pair_line_wiring


def get_channel_port(
    channel: AnyInstrumentChannel, channels: List[AnyInstrumentChannel]
) -> tuple:
    """Determines the key and JSON reference for a given channel.

    Args:
        channel (AnyInstrumentChannel): The instrument channel for which the reference is created.
        channels (List[AnyInstrumentChannel]): A list of all instrument channels.

    Returns:
        tuple: A tuple containing the key and the JSON reference.

    Raises:
        ValueError: If the instrument type is unknown.
    """
    if channel.signal_type == "digital":
        key, reference = create_digital_output_port(channel)
    else:
        if channel.instrument_id == "octave":
            key, reference = create_octave_port(channel)
        elif channel.instrument_id == "mw-fem":
            key, reference = create_mw_fem_port(channel)
        elif channel.instrument_id in ["lf-fem", "opx+"]:
            key, reference = create_lf_opx_plus_port(channel, channels)
        else:
            raise ValueError(f"Unknown instrument type {channel.instrument_id}")

    return key, reference


def set_nested_value_with_path(d: Dict, path: str, value: Any):
    """Sets a value in a nested dictionary using a '/' separated path.

    Args:
        d (Dict): The dictionary in which the value will be set.
        path (str): The '/' separated path to the value.
        value (Any): The value to set.
    """
    keys = path.split("/")  # Split the path into keys
    reduce(lambda d, key: d.setdefault(key, {}), keys[:-1], d)[keys[-1]] = value<|MERGE_RESOLUTION|>--- conflicted
+++ resolved
@@ -35,12 +35,9 @@
                 WiringLineType.RESONATOR,
                 WiringLineType.DRIVE,
                 WiringLineType.FLUX,
-<<<<<<< HEAD
                 WiringLineType.DETUNED_DRIVE,
-=======
                 WiringLineType.LASER,
                 WiringLineType.SPCM,
->>>>>>> cfcc5fd5
             ]:
                 for k, v in qubit_wiring(channels, element_id, line_type).items():
                     set_nested_value_with_path(
