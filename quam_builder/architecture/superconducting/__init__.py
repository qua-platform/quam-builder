--- conflicted
+++ resolved
@@ -3,7 +3,6 @@
 from .qpu import BaseQuam, FixedFrequencyQuam, FluxTunableQuam
 from .qubit import BaseTransmon, FixedFrequencyTransmon, FluxTunableTransmon
 from .qubit_pair import FixedFrequencyTransmonPair, FluxTunableTransmonPair
-<<<<<<< HEAD
 from .components import (
     mixer,
     readout_resonator,
@@ -12,12 +11,7 @@
     cross_resonance,
     zz_drive,
     xy_drive,
-    xy_detuned_drive,
 )
-from .custom_gates.fixed_transmon_pair.two_qubit_gates import CRGate
-
-=======
->>>>>>> cfcc5fd5
 
 __all__ = [
     *qpu.__all__,
