from typing import Dict, List, Union, TYPE_CHECKING, Optional
from dataclasses import field

from quam.core import quam_dataclass, QuamComponent

from quam_builder.tools.voltage_sequence.voltage_sequence import VoltageSequence
from quam_builder.architecture.quantum_dots.components.quantum_dot import QuantumDot
from quam_builder.architecture.quantum_dots.components.sensor_dot import SensorDot
from quam_builder.architecture.quantum_dots.components.barrier_gate import BarrierGate
from quam_builder.architecture.quantum_dots.components.macros import VoltagePointMacroMixin

from qm.qua.type_hints import QuaVariable
from qm.qua import (
    save,
    declare,
    fixed,
    assign,
    wait,
    while_,
    StreamType,
    if_,
    update_frequency,
    Math,
    Cast,
)


if TYPE_CHECKING:
    from quam_builder.architecture.quantum_dots.qpu import BaseQuamQD

__all__ = ["QuantumDotPair"]


@quam_dataclass
<<<<<<< HEAD
class QuantumDotPair(QuamComponent):
=======
class QuantumDotPair(QuamComponent, VoltagePointMacroMixin):

>>>>>>> 324a0e6e
    """
    Class representing a Quantum Dot Pair.
    Attributes:
        quantum_dots (List[QuantumDot]): A list of the two QuantumDot instances to be paired.
        barrier_gate (BarrierGate): The BarrierGate instance between the two QuantumDots.
        sensor_dots (List[SensorDot]): A list of SensorDot instances coupled to this particular QuantumDot pair.
        dot_coupling (float): A value representing the coupling strength of the QuantumDot pair.
        points (Dict[str, Dict[str, float]]): A dictionary of instantiated macro points.

    Methods:
        define_detuning_axis (args: matrix, detuning_axis_name): Adds a VirtualizationLayer onto the VirtualGateSet to define a detuning axis on the virtualized dot axes, using input matrix.
        go_to_detuning: In a simultaneous block, registers a dict input to the VoltageSequence to step or ramp the detuning to specified voltage.
        step_to_detuning: Step the voltage to the specified detuning value. Can only be used after the detuning axis is defined.
        ramp_to_detuning: Ramp the voltage to the specified detuning value. Can only be used after the detuning axis is defined.
        add_point: Adds a point macro to the associated VirtualGateSet. Also registers said point in the internal points attribute. Can accept qubit names
        step_to_point: Steps to a pre-defined point in the internal points dict.
        ramp_to_point: Ramps to a pre-defined point in the internal points dict.
    """

    id: str = None
    quantum_dots: List[QuantumDot]
    sensor_dots: List[SensorDot] = field(default_factory=list)
    barrier_gate: BarrierGate = None
    dot_coupling: float = 0.0

    detuning_axis_name: str = ""

    def __post_init__(self):
        if isinstance(self.quantum_dots[0], str):
            return
        if len(self.quantum_dots) != 2:
            raise ValueError(
                f"Number of QuantumDots in QuantumDotPair must be 2. Received {len(self.quantum_dots)} QuantumDots"
            )
        if self.id is None:
            self.id = f"{self.quantum_dots[0].id}_{self.quantum_dots[1].id}"

        if (
            self.quantum_dots[0].voltage_sequence
            is not self.quantum_dots[1].voltage_sequence
        ):
            raise ValueError("Quantum Dots not part of same VoltageSequence")

        self.detuning_axis_name = f"{self.id}_epsilon"

    @property
    def voltage_sequence(self) -> VoltageSequence:
        return self.quantum_dots[0].voltage_sequence

    @property
    def machine(self) -> "BaseQuamQD":
        return self.quantum_dots[0].machine

    def define_detuning_axis(
        self, matrix: List[List[float]], detuning_axis_name: str = None
    ) -> None:

        # If no name is given, ensure that it is the default
        if detuning_axis_name is None:
            detuning_axis_name = self.detuning_axis_name

        # Ensure that the detuning axis name held in object is consistent
        self.detuning_axis_name = detuning_axis_name

        virtual_gate_set = self.voltage_sequence.gate_set

        # Should be the correct virtual axes in the first layer of the VirtualGateSet
        target_gates = [qd.id for qd in self.quantum_dots]
        source_gates = [detuning_axis_name, f"{detuning_axis_name}_companion"]

        virtual_gate_set.add_layer(
            target_gates=target_gates, source_gates=source_gates, matrix=matrix
        )

    def readout_state(
        self,
        state,
        pulse_name: str = "readout",
    ):

        if self.sensor_dots.__len__() == 0:
            raise ValueError("No sensor dots")
        elif self.sensor_dots.__len__() == 1:
            pass
        else:
            raise NotImplementedError(
                f"self.sensor_dots.__len__() is {len(self.sensor_dots)}"
            )

        I = declare(fixed)
        Q = declare(fixed)
        x = declare(fixed)  # projected value

        sensor_dot = self.sensor_dots[0]

        threshold, projector = sensor_dot._readout_threshold(self.id)

        sensor_dot.measure(pulse_name, qua_vars=(I, Q))

        assign(x, I  * projector["wI"] + Q * projector["wQ"] + projector["offset"])

        assign(state, Cast.to_int(x > threshold))

    def go_to_detuning(self, voltage: float, duration: int = 16) -> None:
        """To be used in a simultaneous block to step/ramp detuning to specified value. Can only be used after define_detuning_axis."""
        return self.voltage_sequence.step_to_voltages(
            {self.detuning_axis_name: voltage}, duration=duration
        )

    def step_to_detuning(self, voltage: float, duration: int = 16) -> None:
        """Steps the detuning to the specified value. Can only be used after define_detuning_axis."""
<<<<<<< HEAD
        return self.voltage_sequence.step_to_voltages(
            {self.detuning_axis_name: voltage}, duration=duration
        )

    def ramp_to_detuning(self, voltage: float, ramp_duration: int, duration: int = 16):
=======
        return self.voltage_sequence.step_to_voltages({self.detuning_axis_name: voltage}, duration = duration)
    
    def ramp_to_detuning(self, voltage:float, ramp_duration: int, duration:int = 16):
>>>>>>> 324a0e6e
        """Ramps the detuning to the specified value. Can only be used after define_detuning_axis."""
        return self.voltage_sequence.step_to_voltages(
            {self.detuning_axis_name: voltage},
            duration=duration,
            ramp_duration=ramp_duration,
        )

<<<<<<< HEAD
    def add_point(
        self,
        point_name: str,
        voltages: Dict[str, float],
        duration: int = 16,
        replace_existing_point: bool = False,
    ) -> None:
=======
    def _get_component_id_for_voltages(self) -> str:
>>>>>>> 324a0e6e
        """
        Override to use the detuning axis for voltage operations on the pair.

<<<<<<< HEAD
        Args:
            point_name (str): The name of the point in the VirtualGateSet
            voltages (Dict[str, float]): A dictionary of the associated voltages. This will NOT be able to read qubit names.
            duration (int): The duration which to hold the point.
            replace_existing_point (bool): If the point_name is the same as a previously added point, choose whether to replace old point. Will raise an error if False.
=======
        Returns:
            str: The detuning axis name to use for voltage operations
>>>>>>> 324a0e6e
        """
        return self.detuning_axis_name

<<<<<<< HEAD
        gate_set = self.voltage_sequence.gate_set
        existing_points = gate_set.get_macros()
        name_in_sequence = f"{self.id}_{point_name}"
        if name_in_sequence in existing_points and not replace_existing_point:
            raise ValueError(
                f"Point name {point_name} already exists for quantum dot pair {self.id}. If you would like to replace, please set replace_existing_point = True"
            )
        self.points[point_name] = voltages
        gate_set.add_point(name=name_in_sequence, voltages=voltages, duration=duration)

    def step_to_point(self, point_name: str, duration: int = 16) -> None:
        """Step to a point registered for the quantum dot pair"""
        if point_name not in self.points:
            raise ValueError(
                f"Point {point_name} not in registered points: {list(self.points.keys())}"
            )
        name_in_sequence = f"{self.id}_{point_name}"
        return self.voltage_sequence.step_to_point(
            name=name_in_sequence, duration=duration
        )

    def ramp_to_point(
        self, point_name: str, ramp_duration: int, duration: int = 16
    ) -> None:
        """Ramp to a point registered for the quantum dot pair"""
        if point_name not in self.points:
            raise ValueError(
                f"Point {point_name} not in registered points: {list(self.points.keys())}"
            )
        name_in_sequence = f"{self.id}_{point_name}"
        return self.voltage_sequence.ramp_to_point(
            name=name_in_sequence, duration=duration, ramp_duration=ramp_duration
        )
=======
    # Voltage point macro methods (add_point, step_to_point, ramp_to_point) are now provided by VoltagePointMacroMixin
>>>>>>> 324a0e6e
<|MERGE_RESOLUTION|>--- conflicted
+++ resolved
@@ -1,4 +1,4 @@
-from typing import Dict, List, Union, TYPE_CHECKING, Optional
+from typing import Dict, List, Union, TYPE_CHECKING
 from dataclasses import field
 
 from quam.core import quam_dataclass, QuamComponent
@@ -9,22 +9,6 @@
 from quam_builder.architecture.quantum_dots.components.barrier_gate import BarrierGate
 from quam_builder.architecture.quantum_dots.components.macros import VoltagePointMacroMixin
 
-from qm.qua.type_hints import QuaVariable
-from qm.qua import (
-    save,
-    declare,
-    fixed,
-    assign,
-    wait,
-    while_,
-    StreamType,
-    if_,
-    update_frequency,
-    Math,
-    Cast,
-)
-
-
 if TYPE_CHECKING:
     from quam_builder.architecture.quantum_dots.qpu import BaseQuamQD
 
@@ -32,71 +16,59 @@
 
 
 @quam_dataclass
-<<<<<<< HEAD
-class QuantumDotPair(QuamComponent):
-=======
 class QuantumDotPair(QuamComponent, VoltagePointMacroMixin):
 
->>>>>>> 324a0e6e
     """
-    Class representing a Quantum Dot Pair.
-    Attributes:
-        quantum_dots (List[QuantumDot]): A list of the two QuantumDot instances to be paired.
-        barrier_gate (BarrierGate): The BarrierGate instance between the two QuantumDots.
-        sensor_dots (List[SensorDot]): A list of SensorDot instances coupled to this particular QuantumDot pair.
+    Class representing a Quantum Dot Pair. 
+    Attributes: 
+        quantum_dots (List[QuantumDot]): A list of the two QuantumDot instances to be paired. 
+        barrier_gate (BarrierGate): The BarrierGate instance between the two QuantumDots.  
+        sensor_dots (List[SensorDot]): A list of SensorDot instances coupled to this particular QuantumDot pair. 
         dot_coupling (float): A value representing the coupling strength of the QuantumDot pair.
         points (Dict[str, Dict[str, float]]): A dictionary of instantiated macro points.
 
-    Methods:
+    Methods: 
         define_detuning_axis (args: matrix, detuning_axis_name): Adds a VirtualizationLayer onto the VirtualGateSet to define a detuning axis on the virtualized dot axes, using input matrix.
-        go_to_detuning: In a simultaneous block, registers a dict input to the VoltageSequence to step or ramp the detuning to specified voltage.
-        step_to_detuning: Step the voltage to the specified detuning value. Can only be used after the detuning axis is defined.
-        ramp_to_detuning: Ramp the voltage to the specified detuning value. Can only be used after the detuning axis is defined.
-        add_point: Adds a point macro to the associated VirtualGateSet. Also registers said point in the internal points attribute. Can accept qubit names
-        step_to_point: Steps to a pre-defined point in the internal points dict.
-        ramp_to_point: Ramps to a pre-defined point in the internal points dict.
+        go_to_detuning: In a simultaneous block, registers a dict input to the VoltageSequence to step or ramp the detuning to specified voltage. 
+        step_to_detuning: Step the voltage to the specified detuning value. Can only be used after the detuning axis is defined. 
+        ramp_to_detuning: Ramp the voltage to the specified detuning value. Can only be used after the detuning axis is defined. 
+        add_point: Adds a point macro to the associated VirtualGateSet. Also registers said point in the internal points attribute. Can accept qubit names 
+        step_to_point: Steps to a pre-defined point in the internal points dict. 
+        ramp_to_point: Ramps to a pre-defined point in the internal points dict. 
     """
-
     id: str = None
     quantum_dots: List[QuantumDot]
-    sensor_dots: List[SensorDot] = field(default_factory=list)
+    sensor_dots: List[SensorDot] = field(default_factory = list)
     barrier_gate: BarrierGate = None
     dot_coupling: float = 0.0
 
     detuning_axis_name: str = ""
 
-    def __post_init__(self):
-        if isinstance(self.quantum_dots[0], str):
-            return
-        if len(self.quantum_dots) != 2:
-            raise ValueError(
-                f"Number of QuantumDots in QuantumDotPair must be 2. Received {len(self.quantum_dots)} QuantumDots"
-            )
-        if self.id is None:
+    def __post_init__(self): 
+        if isinstance(self.quantum_dots[0], str): 
+            return 
+        if len(self.quantum_dots) != 2: 
+            raise ValueError(f"Number of QuantumDots in QuantumDotPair must be 2. Received {len(self.quantum_dots)} QuantumDots")
+        if self.id is None: 
             self.id = f"{self.quantum_dots[0].id}_{self.quantum_dots[1].id}"
 
-        if (
-            self.quantum_dots[0].voltage_sequence
-            is not self.quantum_dots[1].voltage_sequence
-        ):
+        if self.quantum_dots[0].voltage_sequence is not self.quantum_dots[1].voltage_sequence: 
             raise ValueError("Quantum Dots not part of same VoltageSequence")
-
+        
         self.detuning_axis_name = f"{self.id}_epsilon"
 
     @property
-    def voltage_sequence(self) -> VoltageSequence:
+    def voltage_sequence(self) -> VoltageSequence: 
         return self.quantum_dots[0].voltage_sequence
-
-    @property
+    
+    @property 
     def machine(self) -> "BaseQuamQD":
         return self.quantum_dots[0].machine
-
-    def define_detuning_axis(
-        self, matrix: List[List[float]], detuning_axis_name: str = None
-    ) -> None:
-
+        
+    def define_detuning_axis(self, matrix: List[List[float]], detuning_axis_name: str = None) -> None: 
+        
         # If no name is given, ensure that it is the default
-        if detuning_axis_name is None:
+        if detuning_axis_name is None: 
             detuning_axis_name = self.detuning_axis_name
 
         # Ensure that the detuning axis name held in object is consistent
@@ -109,125 +81,30 @@
         source_gates = [detuning_axis_name, f"{detuning_axis_name}_companion"]
 
         virtual_gate_set.add_layer(
-            target_gates=target_gates, source_gates=source_gates, matrix=matrix
+            target_gates = target_gates, 
+            source_gates = source_gates, 
+            matrix = matrix
         )
-
-    def readout_state(
-        self,
-        state,
-        pulse_name: str = "readout",
-    ):
-
-        if self.sensor_dots.__len__() == 0:
-            raise ValueError("No sensor dots")
-        elif self.sensor_dots.__len__() == 1:
-            pass
-        else:
-            raise NotImplementedError(
-                f"self.sensor_dots.__len__() is {len(self.sensor_dots)}"
-            )
-
-        I = declare(fixed)
-        Q = declare(fixed)
-        x = declare(fixed)  # projected value
-
-        sensor_dot = self.sensor_dots[0]
-
-        threshold, projector = sensor_dot._readout_threshold(self.id)
-
-        sensor_dot.measure(pulse_name, qua_vars=(I, Q))
-
-        assign(x, I  * projector["wI"] + Q * projector["wQ"] + projector["offset"])
-
-        assign(state, Cast.to_int(x > threshold))
-
-    def go_to_detuning(self, voltage: float, duration: int = 16) -> None:
+    
+    def go_to_detuning(self, voltage: float, duration:int = 16) -> None: 
         """To be used in a simultaneous block to step/ramp detuning to specified value. Can only be used after define_detuning_axis."""
-        return self.voltage_sequence.step_to_voltages(
-            {self.detuning_axis_name: voltage}, duration=duration
-        )
-
-    def step_to_detuning(self, voltage: float, duration: int = 16) -> None:
+        return self.voltage_sequence.step_to_voltages({self.detuning_axis_name: voltage}, duration = duration)
+    
+    def step_to_detuning(self, voltage: float, duration:int = 16) -> None: 
         """Steps the detuning to the specified value. Can only be used after define_detuning_axis."""
-<<<<<<< HEAD
-        return self.voltage_sequence.step_to_voltages(
-            {self.detuning_axis_name: voltage}, duration=duration
-        )
-
-    def ramp_to_detuning(self, voltage: float, ramp_duration: int, duration: int = 16):
-=======
         return self.voltage_sequence.step_to_voltages({self.detuning_axis_name: voltage}, duration = duration)
     
     def ramp_to_detuning(self, voltage:float, ramp_duration: int, duration:int = 16):
->>>>>>> 324a0e6e
         """Ramps the detuning to the specified value. Can only be used after define_detuning_axis."""
-        return self.voltage_sequence.step_to_voltages(
-            {self.detuning_axis_name: voltage},
-            duration=duration,
-            ramp_duration=ramp_duration,
-        )
+        return self.voltage_sequence.step_to_voltages({self.detuning_axis_name: voltage}, duration = duration, ramp_duration = ramp_duration)
 
-<<<<<<< HEAD
-    def add_point(
-        self,
-        point_name: str,
-        voltages: Dict[str, float],
-        duration: int = 16,
-        replace_existing_point: bool = False,
-    ) -> None:
-=======
     def _get_component_id_for_voltages(self) -> str:
->>>>>>> 324a0e6e
         """
         Override to use the detuning axis for voltage operations on the pair.
 
-<<<<<<< HEAD
-        Args:
-            point_name (str): The name of the point in the VirtualGateSet
-            voltages (Dict[str, float]): A dictionary of the associated voltages. This will NOT be able to read qubit names.
-            duration (int): The duration which to hold the point.
-            replace_existing_point (bool): If the point_name is the same as a previously added point, choose whether to replace old point. Will raise an error if False.
-=======
         Returns:
             str: The detuning axis name to use for voltage operations
->>>>>>> 324a0e6e
         """
         return self.detuning_axis_name
 
-<<<<<<< HEAD
-        gate_set = self.voltage_sequence.gate_set
-        existing_points = gate_set.get_macros()
-        name_in_sequence = f"{self.id}_{point_name}"
-        if name_in_sequence in existing_points and not replace_existing_point:
-            raise ValueError(
-                f"Point name {point_name} already exists for quantum dot pair {self.id}. If you would like to replace, please set replace_existing_point = True"
-            )
-        self.points[point_name] = voltages
-        gate_set.add_point(name=name_in_sequence, voltages=voltages, duration=duration)
-
-    def step_to_point(self, point_name: str, duration: int = 16) -> None:
-        """Step to a point registered for the quantum dot pair"""
-        if point_name not in self.points:
-            raise ValueError(
-                f"Point {point_name} not in registered points: {list(self.points.keys())}"
-            )
-        name_in_sequence = f"{self.id}_{point_name}"
-        return self.voltage_sequence.step_to_point(
-            name=name_in_sequence, duration=duration
-        )
-
-    def ramp_to_point(
-        self, point_name: str, ramp_duration: int, duration: int = 16
-    ) -> None:
-        """Ramp to a point registered for the quantum dot pair"""
-        if point_name not in self.points:
-            raise ValueError(
-                f"Point {point_name} not in registered points: {list(self.points.keys())}"
-            )
-        name_in_sequence = f"{self.id}_{point_name}"
-        return self.voltage_sequence.ramp_to_point(
-            name=name_in_sequence, duration=duration, ramp_duration=ramp_duration
-        )
-=======
     # Voltage point macro methods (add_point, step_to_point, ramp_to_point) are now provided by VoltagePointMacroMixin
->>>>>>> 324a0e6e
