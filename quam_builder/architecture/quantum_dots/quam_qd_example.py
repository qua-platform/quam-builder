"""

This is an example script on how to instantiate a QPU which contains Loss-DiVincenzo qubits, with other barrier gates and sensor dots.

Workflow:

1. Instantiate your machine.

2. Instantiate the base hardware channels for the machine.
    - In this example, arbitrary HW gates are created as VoltageGates. For QuantumDots and SensorDots, the base channel must be VoltageGate and sticky. They are instantiated in a mapping dictionary to be input into the machine

3. Create your VirtualGateSet. You do not need to manually add all the channels, the function create_virtual_gate_set should do it automatically.
    Ensure that the mapping of the desired virtual gate to the relevant HW channel is correct, as the QuantumDot names will be extracted from this input dict.

4. Register your components.
    - Register the relevant QuantumDots, SensorDots and BarrierGates, mapped correctly to the relevant output channel. As long as the channel is correctly mapped,
        the name of the element will be made consistent to that in the VirtualGateSet

5. Register Qubits and QubitPairs
    - Use machine.register_qubits to register qubits with their relevant type and associated dots.

6. Create your QUA programme
    - For simultaneous stepping/ramping, use either
        sequence = machine.voltage_sequences[gate_set_id]
        sequence.step_to_voltages({"qubit1": ..., "qubit2": ...})
    or use sequence.simultaneous:
        with sequence.simultaneous(duration = ...):
            machine.qubits["qubit1"].step_to_voltages(...)
            machine.qubits["qubit2"].step_to_voltages(...)

"""

from quam.components import StickyChannelAddon, pulses
from quam.components.ports import (
    LFFEMAnalogOutputPort,
    LFFEMAnalogInputPort,
)

from quam_builder.architecture.quantum_dots.components import QuantumDot, VoltageGate, SensorDot, BarrierGate, XYDrive
from quam_builder.architecture.quantum_dots.qubit import LDQubit
from quam_builder.architecture.quantum_dots.components import VoltageGate
from quam_builder.architecture.quantum_dots.qpu import BaseQuamQD
from quam_builder.architecture.quantum_dots.components import ReadoutResonatorSingle
from qm.qua import *


# Instantiate Quam
machine = BaseQuamQD()
lf_fem = 6
mw_fem = 1


###########################################
###### Instantiate Physical Channels ######
###########################################

p1 = VoltageGate(
    id=f"plunger_1",
    opx_output=LFFEMAnalogOutputPort("con1", lf_fem, port_id=1),
    sticky=StickyChannelAddon(duration=16, digital=False),
)
p2 = VoltageGate(
    id=f"plunger_2",
    opx_output=LFFEMAnalogOutputPort("con1", lf_fem, port_id=2),
    sticky=StickyChannelAddon(duration=16, digital=False),
)
p3 = VoltageGate(
    id=f"plunger_3",
    opx_output=LFFEMAnalogOutputPort("con1", lf_fem, port_id=3),
    sticky=StickyChannelAddon(duration=16, digital=False),
)
p4 = VoltageGate(
    id=f"plunger_4",
    opx_output=LFFEMAnalogOutputPort("con1", lf_fem, port_id=4),
    sticky=StickyChannelAddon(duration=16, digital=False),
)
b1 = VoltageGate(
    id=f"barrier_1",
    opx_output=LFFEMAnalogOutputPort("con1", lf_fem, port_id=5),
    sticky=StickyChannelAddon(duration=16, digital=False),
)
b2 = VoltageGate(
    id=f"barrier_2",
    opx_output=LFFEMAnalogOutputPort("con1", lf_fem, port_id=6),
    sticky=StickyChannelAddon(duration=16, digital=False),
)
b3 = VoltageGate(
    id=f"barrier_3",
    opx_output=LFFEMAnalogOutputPort("con1", lf_fem, port_id=7),
    sticky=StickyChannelAddon(duration=16, digital=False),
)
s1 = VoltageGate(
    id=f"sensor_DC",
    opx_output=LFFEMAnalogOutputPort("con1", lf_fem, port_id=8),
    sticky=StickyChannelAddon(duration=16, digital=False),
)

xy_q1 = XYDrive(id = "Q1_xy", opx_output = MWFEMAnalogOutputPort("con1",  mw_fem, port_id = 5, upconverter_frequency = 5e9, band = 2, full_scale_power_dbm=10), intermediate_frequency=10e6)
xy_q2 = XYDrive(id = "Q2_xy", opx_output = MWFEMAnalogOutputPort("con1",  mw_fem, port_id = 6, upconverter_frequency = 5e9, band = 2, full_scale_power_dbm=10), intermediate_frequency=12e6)
xy_q3 = XYDrive(id = "Q3_xy", opx_output = MWFEMAnalogOutputPort("con1",  mw_fem, port_id = 7, upconverter_frequency = 5e9, band = 2, full_scale_power_dbm=10), intermediate_frequency=13e6)
xy_q4 = XYDrive(id = "Q4_xy", opx_output = MWFEMAnalogOutputPort("con1",  mw_fem, port_id = 8, upconverter_frequency = 5e9, band = 2, full_scale_power_dbm=10), intermediate_frequency=14e6)


readout_pulse = pulses.SquareReadoutPulse(length=200, id="readout", amplitude=0.01)
resonator = ReadoutResonatorSingle(
    id="readout_resonator",
    frequency_bare=0,
    intermediate_frequency=500e6,
    operations={"readout": readout_pulse},
    opx_output=LFFEMAnalogOutputPort("con1", 5, port_id=1),
    opx_input=LFFEMAnalogInputPort("con1", 5, port_id=2),
    sticky=StickyChannelAddon(duration=16, digital=False),
)

#####################################
###### Create Virtual Gate Set ######
#####################################

# Create virtual gate set out of all the relevant HW channels.
# This function adds HW channels to machine.physical_channels, so no need to independently map
machine.create_virtual_gate_set(
    virtual_channel_mapping={
        "virtual_dot_1": p1,
        "virtual_dot_2": p2,
        "virtual_dot_3": p3,
        "virtual_dot_4": p4,
        "virtual_barrier_1": b1,
        "virtual_barrier_2": b2,
        "virtual_barrier_3": b3,
        "virtual_sensor_1": s1,
    },
    gate_set_id="main_qpu",
)


#########################################################
###### Register Quantum Dots, Sensors and Barriers ######
#########################################################

# Shortcut function to register QuantumDots, SensorDots, BarrierGates
machine.register_channel_elements(
    plunger_channels=[p1, p2, p3, p4],
    barrier_channels=[b1, b2, b3],
    sensor_channels_resonators=[(s1, resonator)],
)

#############################
###### Register Qubits ######
#############################


# Register qubits. For ST qubits, quantum_dots should be a tuple
machine.register_qubit(
<<<<<<< HEAD
    qubit_type="loss_divincenzo", quantum_dot_ids="virtual_dot_1", qubit_name="Q1"
)

machine.register_qubit(
    qubit_type="loss_divincenzo", quantum_dot_ids="virtual_dot_2", qubit_name="Q2"
)

machine.register_qubit(
    qubit_type="loss_divincenzo", quantum_dot_ids="virtual_dot_3", qubit_name="Q3"
)

machine.register_qubit(
    qubit_type="loss_divincenzo", quantum_dot_ids="virtual_dot_4", qubit_name="Q4"
=======
    qubit_type = "loss_divincenzo",
    quantum_dot_id = "virtual_dot_1", 
    qubit_name = "Q1", 
    xy_channel = xy_q1
)

machine.register_qubit(
    qubit_type = "loss_divincenzo",
    quantum_dot_id = "virtual_dot_2", 
    qubit_name = "Q2", 
    xy_channel = xy_q2
)

machine.register_qubit(
    qubit_type = "loss_divincenzo",
    quantum_dot_id = "virtual_dot_3", 
    qubit_name = "Q3", 
    xy_channel = xy_q3
)

machine.register_qubit(
    qubit_type = "loss_divincenzo",
    quantum_dot_id = "virtual_dot_4", 
    qubit_name = "Q4", 
    xy_channel = xy_q4
>>>>>>> 324a0e6e
)

########################################
###### Register Quantum Dot Pairs ######
########################################

# Register the quantum dot pairs
machine.register_quantum_dot_pair(
    id="dot1_dot2_pair",
    quantum_dot_ids=["virtual_dot_1", "virtual_dot_2"],
    sensor_dot_ids=["virtual_sensor_1"],
    barrier_gate_id="virtual_barrier_1",
)

machine.register_quantum_dot_pair(
    id="dot2_dot3_pair",
    quantum_dot_ids=["virtual_dot_2", "virtual_dot_3"],
    sensor_dot_ids=["virtual_sensor_1"],
    barrier_gate_id="virtual_barrier_2",
)

machine.register_quantum_dot_pair(
    id="dot3_dot4_pair",
    quantum_dot_ids=["virtual_dot_3", "virtual_dot_4"],
    sensor_dot_ids=["virtual_sensor_1"],
    barrier_gate_id="virtual_barrier_3",
)

# Define the detuning axes for both QuantumDotPairs
machine.quantum_dot_pairs["dot1_dot2_pair"].define_detuning_axis(
    matrix=[[1, 1], [1, -1]], detuning_axis_name="dot1_dot2_epsilon"
)

machine.quantum_dot_pairs["dot2_dot3_pair"].define_detuning_axis(
    matrix=[[1, 1], [1, -1]], detuning_axis_name="dot2_dot3_epsilon"
)

machine.quantum_dot_pairs["dot3_dot4_pair"].define_detuning_axis(
    matrix=[[1, 1], [1, -1]], detuning_axis_name="dot3_dot4_epsilon"
)

##################################
###### Register Qubit Pairs ######
##################################

# Register a Qubit Pair. Internally this checks for QuantumDotPair
machine.register_qubit_pair(
    id="Q1_Q2",
    qubit_type="loss_divincenzo",
    qubit_control_name="Q1",
    qubit_target_name="Q2",
)

machine.register_qubit_pair(
    id="Q3_Q4",
    qubit_type="loss_divincenzo",
    qubit_control_name="Q3",
    qubit_target_name="Q4",
)


###########################
###### Example Usage ######
###########################


# Let's define some example points.
# In this example, we would like to initialise Q1 and Q2 simultaneously. This will be performed in a sequence.simultaneous block.
# Remember that if these two dictionaries hold contradicting information about the voltage of a particular gate, the last one in the QUA programme wins.

# In this example, we purposefully keep all the barrier and sensor voltages identical, so that they can be initialised together, and no gate should hold two voltages at once.
# Notice that we have not identified any points for Q3 or Q4. The associated QDs will be entered as 0.


machine.qubits["Q1"].add_point(
    point_name="initialisation",
    voltages={
        "Q1": 0.1,
        "virtual_barrier_1": 0.4,
        "virtual_barrier_2": 0.45,
        "virtual_barrier_3": 0.42,
        "virtual_sensor_1": 0.15,
    },
)

machine.qubits["Q2"].add_point(
    point_name="initialisation",
    voltages={
        "Q2": 0.15,
        "virtual_barrier_1": 0.4,
        "virtual_barrier_2": 0.45,
        "virtual_barrier_3": 0.42,
        "virtual_sensor_1": 0.15,
    },
)

# We can also initialise a tuning point for a qubit pair:
machine.qubit_pairs["Q3_Q4"].add_point(
    point_name="some_two_qubit_gate",
    voltages={
        "Q3": 0.2,
        "Q4": 0.25,
        "virtual_barrier_1": 0.4,
        "virtual_barrier_2": 0.45,
        "virtual_barrier_3": 0.42,
        "virtual_sensor_1": 0.15,
    },
)


# Update Cross Capacitance matrix values
machine.update_cross_compensation_submatrix(
    virtual_names=["virtual_barrier_1", "virtual_barrier_2"],
    channels=[p4],
    matrix=[[0.1, 0.5]],
)

machine.update_cross_compensation_submatrix(
    virtual_names=["virtual_dot_1", "virtual_dot_2", "virtual_dot_3", "virtual_dot_4"],
    channels=[p1, p2, p3, p4],
    matrix=[
        [1, 0.1, 0.1, 0.3],
        [0.2, 1, 0.6, 0.8],
        [0.1, 0.3, 1, 0.3],
        [0.2, 0.5, 0.1, 1],
    ],
)


# Example QUA programme:
with program() as prog:
    i = declare(int)
    seq = machine.voltage_sequences["main_qpu"]
    with for_(i, 0, i < 100, i + 1):

        # Option 1 for simultaneous stepping
<<<<<<< HEAD
        seq.step_to_voltages(
            {"virtual_dot_1": -0.4, "virtual_dot_2": -0.2}, duration=1000
        )
=======
        seq.step_to_voltages({"virtual_dot_1": -0.4, "virtual_dot_2": -0.2}, duration = 1000)
        machine.qubits["Q1"].play_xy_pulse("gaussian", 152)
>>>>>>> 324a0e6e

        # Option 2 for simultaneous stepping: May be easier for the user
        with seq.simultaneous(duration=1000):
            machine.quantum_dots["virtual_dot_1"].go_to_voltages(0.4)
            machine.quantum_dots["virtual_dot_2"].go_to_voltages(0.2)
            machine.quantum_dot_pairs["dot3_dot4_pair"].go_to_detuning(0.2)

        # Simulteneous ramping simply with a ramp_duration argument in seq.simultaneous
        with seq.simultaneous(duration=1500, ramp_duration=1500):
            machine.quantum_dots["virtual_dot_1"].go_to_voltages(0.1)
            machine.quantum_dots["virtual_dot_2"].go_to_voltages(-0.2)

        # For sequential stepping, use outside of simultaneous block
        # These two commands will NOT happen simultaneously. Remember, commands can be used interchangeably with machine.qubits
        machine.qubits["Q3"].step_to_voltages(0.5, duration=1000)
        machine.qubits["Q4"].step_to_voltages(0.1, duration=1000)

        # Can also use point macros saved in qubit and QD objects, inside a simultaneous block.
        # Remember that no point should have repeated dict entries, as this would indicate a gate should be at two voltages at once!
        with seq.simultaneous(duration=1000):
            machine.qubits["Q1"].step_to_point("initialisation")
            machine.qubits["Q2"].step_to_point("initialisation")
            machine.qubit_pairs["Q3_Q4"].step_to_point("some_two_qubit_gate")
            # If there are repeated dict entries, internally, the last entered voltage for that particular gate wins.

        machine.sensor_dots["virtual_sensor_1"].readout_resonator.measure("readout")
        seq.ramp_to_zero()


# from qm import QuantumMachinesManager, SimulationConfig
#
# qmm = QuantumMachinesManager(host="172.16.33.115", cluster_name="CS_3")

config = machine.generate_config()

simulate = True

# if simulate:
#     # Simulates the QUA program for the specified duration
#     simulation_config = SimulationConfig(duration=10_000 // 4)  # In clock cycles = 4ns
#     # Simulate blocks python until the simulation is done
#     job = qmm.simulate(config, prog, simulation_config)
#     # Get the simulated samples
#     samples = job.get_simulated_samples()
#     # Plot the simulated samples
#     samples.con1.plot()
#     # Get the waveform report object
#     waveform_report = job.get_simulated_waveform_report()
#     # Cast the waveform report to a python dictionary
#     waveform_dict = waveform_report.to_dict()
#     # Visualize and save the waveform report
#     waveform_report.create_plot(samples, plot=True)
# else:
#     qm = qmm.open_qm(config)
#     # Send the QUA program to the OPX, which compiles and executes it - Execute does not block python!
#     job = qm.execute(prog)<|MERGE_RESOLUTION|>--- conflicted
+++ resolved
@@ -1,39 +1,42 @@
 """
 
-This is an example script on how to instantiate a QPU which contains Loss-DiVincenzo qubits, with other barrier gates and sensor dots.
-
-Workflow:
-
-1. Instantiate your machine.
-
-2. Instantiate the base hardware channels for the machine.
+This is an example script on how to instantiate a QPU which contains Loss-DiVincenzo qubits, with other barrier gates and sensor dots. 
+
+Workflow: 
+
+1. Instantiate your machine. 
+
+2. Instantiate the base hardware channels for the machine. 
     - In this example, arbitrary HW gates are created as VoltageGates. For QuantumDots and SensorDots, the base channel must be VoltageGate and sticky. They are instantiated in a mapping dictionary to be input into the machine
 
-3. Create your VirtualGateSet. You do not need to manually add all the channels, the function create_virtual_gate_set should do it automatically.
-    Ensure that the mapping of the desired virtual gate to the relevant HW channel is correct, as the QuantumDot names will be extracted from this input dict.
-
-4. Register your components.
-    - Register the relevant QuantumDots, SensorDots and BarrierGates, mapped correctly to the relevant output channel. As long as the channel is correctly mapped,
+3. Create your VirtualGateSet. You do not need to manually add all the channels, the function create_virtual_gate_set should do it automatically. 
+    Ensure that the mapping of the desired virtual gate to the relevant HW channel is correct, as the QuantumDot names will be extracted from this input dict. 
+
+4. Register your components.  
+    - Register the relevant QuantumDots, SensorDots and BarrierGates, mapped correctly to the relevant output channel. As long as the channel is correctly mapped, 
         the name of the element will be made consistent to that in the VirtualGateSet
 
 5. Register Qubits and QubitPairs
-    - Use machine.register_qubits to register qubits with their relevant type and associated dots.
+    - Use machine.register_qubits to register qubits with their relevant type and associated dots. 
 
 6. Create your QUA programme
-    - For simultaneous stepping/ramping, use either
+    - For simultaneous stepping/ramping, use either 
         sequence = machine.voltage_sequences[gate_set_id]
         sequence.step_to_voltages({"qubit1": ..., "qubit2": ...})
-    or use sequence.simultaneous:
-        with sequence.simultaneous(duration = ...):
+    or use sequence.simultaneous: 
+        with sequence.simultaneous(duration = ...): 
             machine.qubits["qubit1"].step_to_voltages(...)
             machine.qubits["qubit2"].step_to_voltages(...)
 
 """
 
-from quam.components import StickyChannelAddon, pulses
+from quam.components import (
+    StickyChannelAddon, 
+    pulses
+) 
 from quam.components.ports import (
-    LFFEMAnalogOutputPort,
-    LFFEMAnalogInputPort,
+    LFFEMAnalogOutputPort, 
+    LFFEMAnalogInputPort, 
 )
 
 from quam_builder.architecture.quantum_dots.components import QuantumDot, VoltageGate, SensorDot, BarrierGate, XYDrive
@@ -50,50 +53,20 @@
 mw_fem = 1
 
 
+
+
 ###########################################
 ###### Instantiate Physical Channels ######
 ###########################################
 
-p1 = VoltageGate(
-    id=f"plunger_1",
-    opx_output=LFFEMAnalogOutputPort("con1", lf_fem, port_id=1),
-    sticky=StickyChannelAddon(duration=16, digital=False),
-)
-p2 = VoltageGate(
-    id=f"plunger_2",
-    opx_output=LFFEMAnalogOutputPort("con1", lf_fem, port_id=2),
-    sticky=StickyChannelAddon(duration=16, digital=False),
-)
-p3 = VoltageGate(
-    id=f"plunger_3",
-    opx_output=LFFEMAnalogOutputPort("con1", lf_fem, port_id=3),
-    sticky=StickyChannelAddon(duration=16, digital=False),
-)
-p4 = VoltageGate(
-    id=f"plunger_4",
-    opx_output=LFFEMAnalogOutputPort("con1", lf_fem, port_id=4),
-    sticky=StickyChannelAddon(duration=16, digital=False),
-)
-b1 = VoltageGate(
-    id=f"barrier_1",
-    opx_output=LFFEMAnalogOutputPort("con1", lf_fem, port_id=5),
-    sticky=StickyChannelAddon(duration=16, digital=False),
-)
-b2 = VoltageGate(
-    id=f"barrier_2",
-    opx_output=LFFEMAnalogOutputPort("con1", lf_fem, port_id=6),
-    sticky=StickyChannelAddon(duration=16, digital=False),
-)
-b3 = VoltageGate(
-    id=f"barrier_3",
-    opx_output=LFFEMAnalogOutputPort("con1", lf_fem, port_id=7),
-    sticky=StickyChannelAddon(duration=16, digital=False),
-)
-s1 = VoltageGate(
-    id=f"sensor_DC",
-    opx_output=LFFEMAnalogOutputPort("con1", lf_fem, port_id=8),
-    sticky=StickyChannelAddon(duration=16, digital=False),
-)
+p1 = VoltageGate(id = f"plunger_1", opx_output = LFFEMAnalogOutputPort("con1", lf_fem, port_id = 1), sticky = StickyChannelAddon(duration = 16, digital = False))
+p2 = VoltageGate(id = f"plunger_2", opx_output = LFFEMAnalogOutputPort("con1", lf_fem, port_id = 2), sticky = StickyChannelAddon(duration = 16, digital = False))
+p3 = VoltageGate(id = f"plunger_3", opx_output = LFFEMAnalogOutputPort("con1", lf_fem, port_id = 3), sticky = StickyChannelAddon(duration = 16, digital = False))
+p4 = VoltageGate(id = f"plunger_4", opx_output = LFFEMAnalogOutputPort("con1", lf_fem, port_id = 4), sticky = StickyChannelAddon(duration = 16, digital = False))
+b1 = VoltageGate(id = f"barrier_1", opx_output = LFFEMAnalogOutputPort("con1", lf_fem, port_id = 5), sticky = StickyChannelAddon(duration = 16, digital = False))
+b2 = VoltageGate(id = f"barrier_2", opx_output = LFFEMAnalogOutputPort("con1", lf_fem, port_id = 6), sticky = StickyChannelAddon(duration = 16, digital = False))
+b3 = VoltageGate(id = f"barrier_3", opx_output = LFFEMAnalogOutputPort("con1", lf_fem, port_id = 7), sticky = StickyChannelAddon(duration = 16, digital = False))
+s1 = VoltageGate(id = f"sensor_DC", opx_output = LFFEMAnalogOutputPort("con1", lf_fem, port_id = 8), sticky = StickyChannelAddon(duration = 16, digital = False))
 
 xy_q1 = XYDrive(id = "Q1_xy", opx_output = MWFEMAnalogOutputPort("con1",  mw_fem, port_id = 5, upconverter_frequency = 5e9, band = 2, full_scale_power_dbm=10), intermediate_frequency=10e6)
 xy_q2 = XYDrive(id = "Q2_xy", opx_output = MWFEMAnalogOutputPort("con1",  mw_fem, port_id = 6, upconverter_frequency = 5e9, band = 2, full_scale_power_dbm=10), intermediate_frequency=12e6)
@@ -101,15 +74,15 @@
 xy_q4 = XYDrive(id = "Q4_xy", opx_output = MWFEMAnalogOutputPort("con1",  mw_fem, port_id = 8, upconverter_frequency = 5e9, band = 2, full_scale_power_dbm=10), intermediate_frequency=14e6)
 
 
-readout_pulse = pulses.SquareReadoutPulse(length=200, id="readout", amplitude=0.01)
+readout_pulse = pulses.SquareReadoutPulse(length = 200, id = "readout", amplitude = 0.01)
 resonator = ReadoutResonatorSingle(
-    id="readout_resonator",
-    frequency_bare=0,
+    id = "readout_resonator", 
+    frequency_bare=0, 
     intermediate_frequency=500e6,
-    operations={"readout": readout_pulse},
-    opx_output=LFFEMAnalogOutputPort("con1", 5, port_id=1),
-    opx_input=LFFEMAnalogInputPort("con1", 5, port_id=2),
-    sticky=StickyChannelAddon(duration=16, digital=False),
+    operations = {"readout": readout_pulse}, 
+    opx_output = LFFEMAnalogOutputPort("con1", 5, port_id = 1), 
+    opx_input = LFFEMAnalogInputPort("con1", 5, port_id = 2),
+    sticky = StickyChannelAddon(duration = 16, digital = False), 
 )
 
 #####################################
@@ -119,7 +92,7 @@
 # Create virtual gate set out of all the relevant HW channels.
 # This function adds HW channels to machine.physical_channels, so no need to independently map
 machine.create_virtual_gate_set(
-    virtual_channel_mapping={
+    virtual_channel_mapping = {
         "virtual_dot_1": p1,
         "virtual_dot_2": p2,
         "virtual_dot_3": p3,
@@ -129,7 +102,7 @@
         "virtual_barrier_3": b3,
         "virtual_sensor_1": s1,
     },
-    gate_set_id="main_qpu",
+    gate_set_id = "main_qpu"
 )
 
 
@@ -139,9 +112,9 @@
 
 # Shortcut function to register QuantumDots, SensorDots, BarrierGates
 machine.register_channel_elements(
-    plunger_channels=[p1, p2, p3, p4],
-    barrier_channels=[b1, b2, b3],
-    sensor_channels_resonators=[(s1, resonator)],
+    plunger_channels = [p1, p2, p3, p4], 
+    barrier_channels = [b1, b2, b3], 
+    sensor_channels_resonators = [(s1, resonator)], 
 )
 
 #############################
@@ -151,86 +124,57 @@
 
 # Register qubits. For ST qubits, quantum_dots should be a tuple
 machine.register_qubit(
-<<<<<<< HEAD
-    qubit_type="loss_divincenzo", quantum_dot_ids="virtual_dot_1", qubit_name="Q1"
+    qubit_type = "loss_divincenzo",
+    quantum_dot_id = "virtual_dot_1", 
+    qubit_name = "Q1"
 )
 
 machine.register_qubit(
-    qubit_type="loss_divincenzo", quantum_dot_ids="virtual_dot_2", qubit_name="Q2"
+    qubit_type = "loss_divincenzo",
+    quantum_dot_id = "virtual_dot_2", 
+    qubit_name = "Q2"
 )
 
 machine.register_qubit(
-    qubit_type="loss_divincenzo", quantum_dot_ids="virtual_dot_3", qubit_name="Q3"
+    qubit_type = "loss_divincenzo",
+    quantum_dot_id = "virtual_dot_3", 
+    qubit_name = "Q3"
 )
 
 machine.register_qubit(
-    qubit_type="loss_divincenzo", quantum_dot_ids="virtual_dot_4", qubit_name="Q4"
-=======
-    qubit_type = "loss_divincenzo",
-    quantum_dot_id = "virtual_dot_1", 
-    qubit_name = "Q1", 
-    xy_channel = xy_q1
-)
-
-machine.register_qubit(
-    qubit_type = "loss_divincenzo",
-    quantum_dot_id = "virtual_dot_2", 
-    qubit_name = "Q2", 
-    xy_channel = xy_q2
-)
-
-machine.register_qubit(
-    qubit_type = "loss_divincenzo",
-    quantum_dot_id = "virtual_dot_3", 
-    qubit_name = "Q3", 
-    xy_channel = xy_q3
-)
-
-machine.register_qubit(
     qubit_type = "loss_divincenzo",
     quantum_dot_id = "virtual_dot_4", 
-    qubit_name = "Q4", 
-    xy_channel = xy_q4
->>>>>>> 324a0e6e
+    qubit_name = "Q4"
 )
 
 ########################################
 ###### Register Quantum Dot Pairs ######
 ########################################
 
-# Register the quantum dot pairs
+# Register the quantum dot pairs
 machine.register_quantum_dot_pair(
-    id="dot1_dot2_pair",
-    quantum_dot_ids=["virtual_dot_1", "virtual_dot_2"],
-    sensor_dot_ids=["virtual_sensor_1"],
-    barrier_gate_id="virtual_barrier_1",
+    id = "dot1_dot2_pair",
+    quantum_dot_ids = ["virtual_dot_1", "virtual_dot_2"], 
+    sensor_dot_ids = ["virtual_sensor_1"], 
+    barrier_gate_id = "virtual_barrier_2"
 )
 
 machine.register_quantum_dot_pair(
-    id="dot2_dot3_pair",
-    quantum_dot_ids=["virtual_dot_2", "virtual_dot_3"],
-    sensor_dot_ids=["virtual_sensor_1"],
-    barrier_gate_id="virtual_barrier_2",
-)
-
-machine.register_quantum_dot_pair(
-    id="dot3_dot4_pair",
-    quantum_dot_ids=["virtual_dot_3", "virtual_dot_4"],
-    sensor_dot_ids=["virtual_sensor_1"],
-    barrier_gate_id="virtual_barrier_3",
+    id = "dot3_dot4_pair",
+    quantum_dot_ids = ["virtual_dot_3", "virtual_dot_4"], 
+    sensor_dot_ids = ["virtual_sensor_1"],
+    barrier_gate_id = "virtual_barrier_3"
 )
 
 # Define the detuning axes for both QuantumDotPairs
 machine.quantum_dot_pairs["dot1_dot2_pair"].define_detuning_axis(
-    matrix=[[1, 1], [1, -1]], detuning_axis_name="dot1_dot2_epsilon"
-)
-
-machine.quantum_dot_pairs["dot2_dot3_pair"].define_detuning_axis(
-    matrix=[[1, 1], [1, -1]], detuning_axis_name="dot2_dot3_epsilon"
+    matrix = [[1,1],[1,-1]], 
+    detuning_axis_name = "dot1_dot2_epsilon"
 )
 
 machine.quantum_dot_pairs["dot3_dot4_pair"].define_detuning_axis(
-    matrix=[[1, 1], [1, -1]], detuning_axis_name="dot3_dot4_epsilon"
+    matrix = [[1,1],[1,-1]], 
+    detuning_axis_name = "dot3_dot4_epsilon"
 )
 
 ##################################
@@ -239,17 +183,17 @@
 
 # Register a Qubit Pair. Internally this checks for QuantumDotPair
 machine.register_qubit_pair(
-    id="Q1_Q2",
-    qubit_type="loss_divincenzo",
-    qubit_control_name="Q1",
-    qubit_target_name="Q2",
+    id = "Q1_Q2", 
+    qubit_type = "loss_divincenzo",
+    qubit_control_name = "Q1", 
+    qubit_target_name = "Q2", 
 )
 
 machine.register_qubit_pair(
-    id="Q3_Q4",
-    qubit_type="loss_divincenzo",
-    qubit_control_name="Q3",
-    qubit_target_name="Q4",
+    id = "Q3_Q4", 
+    qubit_type = "loss_divincenzo",
+    qubit_control_name = "Q3", 
+    qubit_target_name = "Q4", 
 )
 
 
@@ -258,137 +202,129 @@
 ###########################
 
 
-# Let's define some example points.
-# In this example, we would like to initialise Q1 and Q2 simultaneously. This will be performed in a sequence.simultaneous block.
-# Remember that if these two dictionaries hold contradicting information about the voltage of a particular gate, the last one in the QUA programme wins.
-
-# In this example, we purposefully keep all the barrier and sensor voltages identical, so that they can be initialised together, and no gate should hold two voltages at once.
-# Notice that we have not identified any points for Q3 or Q4. The associated QDs will be entered as 0.
+# Let's define some example points. 
+# In this example, we would like to initialise Q1 and Q2 simultaneously. This will be performed in a sequence.simultaneous block. 
+# Remember that if these two dictionaries hold contradicting information about the voltage of a particular gate, the last one in the QUA programme wins. 
+
+# In this example, we purposefully keep all the barrier and sensor voltages identical, so that they can be initialised together, and no gate should hold two voltages at once. 
+# Notice that we have not identified any points for Q3 or Q4. The associated QDs will be entered as 0. 
 
 
 machine.qubits["Q1"].add_point(
-    point_name="initialisation",
-    voltages={
-        "Q1": 0.1,
-        "virtual_barrier_1": 0.4,
-        "virtual_barrier_2": 0.45,
-        "virtual_barrier_3": 0.42,
-        "virtual_sensor_1": 0.15,
-    },
+    point_name = "initialisation", 
+    voltages = {
+        "Q1": 0.1, 
+        "virtual_barrier_1": 0.4, 
+        "virtual_barrier_2": 0.45, 
+        "virtual_barrier_3": 0.42, 
+        "virtual_sensor_1": 0.15
+    }
 )
 
 machine.qubits["Q2"].add_point(
-    point_name="initialisation",
-    voltages={
-        "Q2": 0.15,
-        "virtual_barrier_1": 0.4,
-        "virtual_barrier_2": 0.45,
-        "virtual_barrier_3": 0.42,
-        "virtual_sensor_1": 0.15,
-    },
-)
-
-# We can also initialise a tuning point for a qubit pair:
+    point_name = "initialisation", 
+    voltages = {
+        "Q2": 0.15, 
+        "virtual_barrier_1": 0.4, 
+        "virtual_barrier_2": 0.45, 
+        "virtual_barrier_3": 0.42, 
+        "virtual_sensor_1": 0.15
+    }
+)
+
+# We can also initialise a tuning point for a qubit pair: 
 machine.qubit_pairs["Q3_Q4"].add_point(
-    point_name="some_two_qubit_gate",
-    voltages={
-        "Q3": 0.2,
+    point_name = "some_two_qubit_gate", 
+    voltages = {
+        "Q3": 0.2, 
         "Q4": 0.25,
-        "virtual_barrier_1": 0.4,
-        "virtual_barrier_2": 0.45,
-        "virtual_barrier_3": 0.42,
-        "virtual_sensor_1": 0.15,
-    },
+        "virtual_barrier_1": 0.4, 
+        "virtual_barrier_2": 0.45, 
+        "virtual_barrier_3": 0.42, 
+        "virtual_sensor_1": 0.15
+    }
 )
 
 
 # Update Cross Capacitance matrix values
 machine.update_cross_compensation_submatrix(
-    virtual_names=["virtual_barrier_1", "virtual_barrier_2"],
-    channels=[p4],
-    matrix=[[0.1, 0.5]],
+    virtual_names = ["virtual_barrier_1", "virtual_barrier_2"], 
+    channels = [p4], 
+    matrix = [[0.1, 0.5]]
 )
 
 machine.update_cross_compensation_submatrix(
-    virtual_names=["virtual_dot_1", "virtual_dot_2", "virtual_dot_3", "virtual_dot_4"],
-    channels=[p1, p2, p3, p4],
-    matrix=[
-        [1, 0.1, 0.1, 0.3],
-        [0.2, 1, 0.6, 0.8],
-        [0.1, 0.3, 1, 0.3],
-        [0.2, 0.5, 0.1, 1],
-    ],
-)
-
-
-# Example QUA programme:
+    virtual_names = ["virtual_dot_1", "virtual_dot_2", "virtual_dot_3", "virtual_dot_4"], 
+    channels = [p1, p2, p3, p4], 
+    matrix = [[1, 0.1, 0.1, 0.3], 
+              [0.2, 1, 0.6, 0.8], 
+              [0.1, 0.3, 1, 0.3], 
+              [0.2, 0.5, 0.1, 1]]
+)
+
+
+# Example QUA programme: 
 with program() as prog:
     i = declare(int)
     seq = machine.voltage_sequences["main_qpu"]
-    with for_(i, 0, i < 100, i + 1):
+    with for_(i, 0, i<100, i+1):
 
         # Option 1 for simultaneous stepping
-<<<<<<< HEAD
-        seq.step_to_voltages(
-            {"virtual_dot_1": -0.4, "virtual_dot_2": -0.2}, duration=1000
-        )
-=======
         seq.step_to_voltages({"virtual_dot_1": -0.4, "virtual_dot_2": -0.2}, duration = 1000)
         machine.qubits["Q1"].play_xy_pulse("gaussian", 152)
->>>>>>> 324a0e6e
 
         # Option 2 for simultaneous stepping: May be easier for the user
-        with seq.simultaneous(duration=1000):
+        with seq.simultaneous(duration = 1000): 
             machine.quantum_dots["virtual_dot_1"].go_to_voltages(0.4)
             machine.quantum_dots["virtual_dot_2"].go_to_voltages(0.2)
             machine.quantum_dot_pairs["dot3_dot4_pair"].go_to_detuning(0.2)
 
         # Simulteneous ramping simply with a ramp_duration argument in seq.simultaneous
-        with seq.simultaneous(duration=1500, ramp_duration=1500):
+        with seq.simultaneous(duration = 1500, ramp_duration = 1500): 
             machine.quantum_dots["virtual_dot_1"].go_to_voltages(0.1)
             machine.quantum_dots["virtual_dot_2"].go_to_voltages(-0.2)
 
         # For sequential stepping, use outside of simultaneous block
         # These two commands will NOT happen simultaneously. Remember, commands can be used interchangeably with machine.qubits
-        machine.qubits["Q3"].step_to_voltages(0.5, duration=1000)
-        machine.qubits["Q4"].step_to_voltages(0.1, duration=1000)
-
-        # Can also use point macros saved in qubit and QD objects, inside a simultaneous block.
-        # Remember that no point should have repeated dict entries, as this would indicate a gate should be at two voltages at once!
-        with seq.simultaneous(duration=1000):
+        machine.qubits["Q3"].step_to_voltages(0.5, duration = 1000)
+        machine.qubits["Q4"].step_to_voltages(0.1, duration = 1000)
+
+        # Can also use point macros saved in qubit and QD objects, inside a simultaneous block. 
+        # Remember that no point should have repeated dict entries, as this would indicate a gate should be at two voltages at once! 
+        with seq.simultaneous(duration = 1000): 
             machine.qubits["Q1"].step_to_point("initialisation")
             machine.qubits["Q2"].step_to_point("initialisation")
             machine.qubit_pairs["Q3_Q4"].step_to_point("some_two_qubit_gate")
-            # If there are repeated dict entries, internally, the last entered voltage for that particular gate wins.
+            # If there are repeated dict entries, internally, the last entered voltage for that particular gate wins. 
 
         machine.sensor_dots["virtual_sensor_1"].readout_resonator.measure("readout")
         seq.ramp_to_zero()
 
 
-# from qm import QuantumMachinesManager, SimulationConfig
-#
-# qmm = QuantumMachinesManager(host="172.16.33.115", cluster_name="CS_3")
+from qm import QuantumMachinesManager, SimulationConfig
+qmm = QuantumMachinesManager(host = "172.16.33.115", cluster_name="CS_3")
 
 config = machine.generate_config()
 
 simulate = True
 
-# if simulate:
-#     # Simulates the QUA program for the specified duration
-#     simulation_config = SimulationConfig(duration=10_000 // 4)  # In clock cycles = 4ns
-#     # Simulate blocks python until the simulation is done
-#     job = qmm.simulate(config, prog, simulation_config)
-#     # Get the simulated samples
-#     samples = job.get_simulated_samples()
-#     # Plot the simulated samples
-#     samples.con1.plot()
-#     # Get the waveform report object
-#     waveform_report = job.get_simulated_waveform_report()
-#     # Cast the waveform report to a python dictionary
-#     waveform_dict = waveform_report.to_dict()
-#     # Visualize and save the waveform report
-#     waveform_report.create_plot(samples, plot=True)
-# else:
-#     qm = qmm.open_qm(config)
-#     # Send the QUA program to the OPX, which compiles and executes it - Execute does not block python!
-#     job = qm.execute(prog)+
+if simulate:
+    # Simulates the QUA program for the specified duration
+    simulation_config = SimulationConfig(duration=10_000//4)  # In clock cycles = 4ns
+    # Simulate blocks python until the simulation is done
+    job = qmm.simulate(config, prog, simulation_config)
+    # Get the simulated samples
+    samples = job.get_simulated_samples()
+    # Plot the simulated samples
+    samples.con1.plot()
+    # Get the waveform report object
+    waveform_report = job.get_simulated_waveform_report()
+    # Cast the waveform report to a python dictionary
+    waveform_dict = waveform_report.to_dict()
+    # Visualize and save the waveform report
+    waveform_report.create_plot(samples, plot=True)
+else:
+    qm = qmm.open_qm(config)
+    # Send the QUA program to the OPX, which compiles and executes it - Execute does not block python!
+    job = qm.execute(prog)
