--- conflicted
+++ resolved
@@ -9,17 +9,11 @@
     BarrierGate,
     SensorDot,
 )
-<<<<<<< HEAD
-from quam_builder.architecture.quantum_dots.qubit import LDQubit
-
-
-=======
 from quam_builder.architecture.quantum_dots.components.macros import (
     VoltagePointMacroMixin,
 )
 from quam_builder.architecture.quantum_dots.qubit import LDQubit
 
->>>>>>> 324a0e6e
 if TYPE_CHECKING:
     from quam_builder.architecture.quantum_dots.qpu import BaseQuamQD
 
@@ -51,101 +45,26 @@
 
     quantum_dot_pair: QuantumDotPair = None
 
-<<<<<<< HEAD
-    points: Dict[str, Dict[str, float]] = field(default_factory=dict)
-
-=======
->>>>>>> 324a0e6e
     def __post_init__(self):
         if self.id is None:
             self.id = f"{self.qubit_control.name}_{self.qubit_target.name}"
-
+    
     @property
-    def detuning_axis_name(self):
-        if self.quantum_dot_pair is None:
-            raise ValueError("No QuantumDotPair in LDQubitPair")
+    def detuning_axis_name(self): 
+        if self.quantum_dot_pair is None: 
+            raise ValueError("No QuantumDotPair in LDQubitPair") 
         return self.quantum_dot_pair.detuning_axis_name
-
+    
     @property
-    def voltage_sequence(self):
-        if self.quantum_dot_pair is None:
-            raise ValueError("No QuantumDotPair in LDQubitPair")
+    def voltage_sequence(self): 
+        if self.quantum_dot_pair is None: 
+            raise ValueError("No QuantumDotPair in LDQubitPair") 
         return self.quantum_dot_pair.voltage_sequence
-
-    @property
+    
+    @property 
     def machine(self) -> "BaseQuamQD":
         return self.quantum_dot_pair.machine
 
-<<<<<<< HEAD
-    def readout_state(
-        self,
-        state,
-        pulse_name: str = "readout",
-    ):
-        self.quantum_dot_pair.readout_state(state, pulse_name)
-
-    def add_point(
-        self,
-        point_name: str,
-        voltages: Dict[str, float],
-        duration: int = 16,
-        replace_existing_point: bool = False,
-    ) -> None:
-        """
-        Add a point macro to the VirtualGateSet associated with the qubit pair.
-
-        Args:
-            point_name (str): The name of the point macro
-            voltages (Dict[str, float]): A dictionary of voltages to enter into the VirtualGateSet. This can include qubit names and QD names, as well as
-                                            any virtualised axis in the VirtualGateSet. Internally, qubit names are converted to the names of the associated quantum dots.
-            duration (int): The duration which to hold the point.
-            replace_existing_point (bool): If the point_name is the same as a previously added point, choose whether to replace old point. Will raise an error if False.
-        """
-        name_in_sequence = f"{self.id}_{point_name}"
-        # In-case there are any qubit names in the input dictionary, this must be mapped to the correct quantum dot gate name in the VirtualGateSet
-        processed_voltages = {}
-        qubit_mapping = self.machine.qubits
-        for gate_name, voltage in voltages.items():
-            if gate_name in qubit_mapping:
-                gate_name = qubit_mapping[gate_name].id
-            processed_voltages[gate_name] = voltage
-
-        gate_set = self.voltage_sequence.gate_set
-        existing_points = gate_set.get_macros()
-
-        if name_in_sequence in existing_points and not replace_existing_point:
-            raise ValueError(
-                f"Point name {point_name} already exists for qubit {self.id}. If you would like to replace, please set replace_existing_point = True"
-            )
-        self.points[point_name] = voltages
-        gate_set.add_point(
-            name=name_in_sequence, voltages=processed_voltages, duration=duration
-        )
-
-    def step_to_point(self, point_name: str, duration: int = 16) -> None:
-        """Step to a point registered for the qubit"""
-        if point_name not in self.points:
-            raise ValueError(
-                f"Point {point_name} not in registered points: {list(self.points.keys())}"
-            )
-        name_in_sequence = f"{self.id}_{point_name}"
-        return self.voltage_sequence.step_to_point(
-            name=name_in_sequence, duration=duration
-        )
-
-    def ramp_to_point(
-        self, point_name: str, ramp_duration: int, duration: int = 16
-    ) -> None:
-        """Ramp to a point registered for the qubit"""
-        if point_name not in self.points:
-            raise ValueError(
-                f"Point {point_name} not in registered points: {list(self.points.keys())}"
-            )
-        name_in_sequence = f"{self.id}_{point_name}"
-        return self.voltage_sequence.ramp_to_point(
-            name=name_in_sequence, duration=duration, ramp_duration=ramp_duration
-        )
-=======
     def _should_map_qubit_names(self) -> bool:
         """Enable qubit name mapping for LDQubitPair."""
         return True
@@ -159,5 +78,4 @@
         """
         return self.detuning_axis_name
 
-    # Voltage point methods (add_point, step_to_point, ramp_to_point) are now provided by VoltagePointMacroMixin
->>>>>>> 324a0e6e
+    # Voltage point methods (add_point, step_to_point, ramp_to_point) are now provided by VoltagePointMacroMixin