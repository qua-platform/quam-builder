--- conflicted
+++ resolved
@@ -6,11 +6,7 @@
 from quam_builder.architecture.quantum_dots.components import (
     QuantumDotPair,
 )
-<<<<<<< HEAD
-from quam_builder.architecture.quantum_dots.macros.point_macros import (
-=======
 from quam_builder.architecture.quantum_dots.components.mixin import (
->>>>>>> 6817495e
     VoltagePointMacroMixin,
 )
 from quam_builder.architecture.quantum_dots.qubit import LDQubit
@@ -48,15 +44,11 @@
 
     def __post_init__(self):
         if self.id is None:
-<<<<<<< HEAD
-            self.id = f"{self.qubit_control.id}_{self.qubit_target.id}"
-=======
             self.id = f"{self.qubit_control.name}_{self.qubit_target.name}"
 
     @property
     def physical_channel(self) -> VoltageGate:
         return self.quantum_dot_pair.physical_channel
->>>>>>> 6817495e
 
     @property
     def detuning_axis_name(self): 
