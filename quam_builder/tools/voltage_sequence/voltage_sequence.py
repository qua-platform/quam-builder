--- conflicted
+++ resolved
@@ -1,5 +1,4 @@
 from typing import Dict, Optional, Tuple
-from contextlib import contextmanager
 
 import numpy as np
 from qm.qua import (
@@ -114,35 +113,10 @@
         }
         self._temp_qua_vars: Dict[str, QuaVariable] = {}  # For ramp_rate etc.
         self._track_integrated_voltage: bool = track_integrated_voltage
-<<<<<<< HEAD
-        warnings.warn("When using this class outside the scope of qua-dashboards video_mode, please contact your Customer Success Physicist at Quantum Machines. " \
-        "Complete validation of this framework is currently in progress, and it will be fully available soon.")
-        self._batched_voltages = None
-
-    @contextmanager
-    def simultaneous(self, duration: int = 16, ramp_duration: int = None):
-        """Batch multiple voltage commands to execute simultaneously."""
-        self._batched_voltages = {}
-        try:
-            yield
-        finally:
-            if self._batched_voltages:
-                voltages_to_execute = self._batched_voltages.copy()
-                self._batched_voltages = None
-                
-                # Cater for ramps
-                if ramp_duration == 0 or ramp_duration is None:
-                    self.step_to_voltages(voltages_to_execute, duration)
-                else:
-                    self.ramp_to_voltages(voltages_to_execute, ramp_duration, duration)
-            else:
-                self._batched_voltages = None
-=======
         self._keep_levels: bool = keep_levels
 
         if self._keep_levels:
             self._keep_levels_tracker = KeepLevels(self.gate_set)
->>>>>>> 9c924713
 
     def _get_temp_qua_var(self, name_suffix: str, var_type=fixed) -> QuaVariable:
         """Gets or declares a temporary QUA variable for internal calculations."""
@@ -259,11 +233,6 @@
         ensure_align: bool = True,
     ):
         """Common logic for step_to_voltages and ramp_to_voltages."""
-
-        if self._batched_voltages is not None:
-            self._batched_voltages.update(target_voltages_dict)
-            return
-
         validate_duration(duration, "duration")
         if ramp_duration is not None:
             validate_duration(ramp_duration, "ramp_duration")
